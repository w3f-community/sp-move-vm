use anyhow::Error;

use move_core_types::gas_schedule::CostTable;
use move_core_types::gas_schedule::{AbstractMemorySize, GasAlgebra, GasUnits};
use move_core_types::vm_status::StatusCode;
use move_vm_runtime::data_cache::TransactionEffects;
use move_vm_runtime::logging::NoContextLog;
use move_vm_runtime::move_vm::MoveVM;
use move_vm_types::gas_schedule::CostStrategy;
use move_vm_types::natives::balance::BalanceOperation;
use vm::errors::{Location, PartialVMError, VMError};
use vm::CompiledModule;

use crate::data::{
<<<<<<< HEAD
    BalanceAccess, Bank, EventHandler, ExecutionContext, Oracle, State, StateSession, Storage,
    WriteEffects,
=======
    AccessKey, EventHandler, ExecutionContext, Oracle, State, StateSession, Storage, WriteEffects,
>>>>>>> 3ae571ff
};
use crate::types::{Gas, ModuleTx, ScriptTx, VmResult};
use crate::vm_config::loader::load_vm_config;
use crate::Vm;

/// MoveVM.
pub struct Mvm<S, E, O, B>
where
    S: Storage,
    E: EventHandler,
    O: Oracle,
    B: BalanceAccess,
{
    vm: MoveVM,
    cost_table: CostTable,
    state: State<S, O>,
    event_handler: E,
    bank: Bank<B>,
}

impl<S, E, O, B> Mvm<S, E, O, B>
where
    S: Storage,
    E: EventHandler,
    O: Oracle,
    B: BalanceAccess,
{
    /// Creates a new move vm with given store and event handler.
    pub fn new(
        store: S,
        event_handler: E,
        oracle: O,
        balance: B,
    ) -> Result<Mvm<S, E, O, B>, Error> {
        let config = load_vm_config(&store)?;

        Ok(Mvm {
            vm: MoveVM::new(),
            cost_table: config.gas_schedule,
            state: State::new(store, oracle),
            event_handler,
            bank: Bank::new(balance),
        })
    }

    /// Stores write set into storage and handle events.
    fn handle_tx_effects(&self, tx_effects: TransactionEffects) -> Result<(), VMError> {
        for (addr, vals) in tx_effects.resources {
            for (struct_tag, val_opt) in vals {
                let ak = AccessKey::from((&addr, &struct_tag));
                match val_opt {
                    None => {
                        self.state.delete(ak);
                    }
                    Some((ty_layout, val)) => {
                        let blob = val.simple_serialize(&ty_layout).ok_or_else(|| {
                            PartialVMError::new(StatusCode::UNKNOWN_INVARIANT_VIOLATION_ERROR)
                                .finish(Location::Undefined)
                        })?;
                        self.state.insert(ak, blob);
                    }
                };
            }
        }

        for (module_id, blob) in tx_effects.modules {
            self.state.insert(AccessKey::from(&module_id), blob);
        }

        for (address, ty_tag, ty_layout, val, caller) in tx_effects.events {
            let msg = val.simple_serialize(&ty_layout).ok_or_else(|| {
                PartialVMError::new(StatusCode::UNKNOWN_INVARIANT_VIOLATION_ERROR)
                    .finish(Location::Undefined)
            })?;
            self.event_handler.on_event(address, ty_tag, msg, caller);
        }

        for (id, op) in tx_effects.wallet_ops.into_iter() {
            match op {
                BalanceOperation::Deposit(amount) => self.bank.deposit(&id, amount),
                BalanceOperation::Withdraw(amount) => self.bank.withdrawal(&id, amount),
            }
        }

        Ok(())
    }

    /// Handle vm result and return transaction status code.
    fn handle_vm_result(
        &self,
        cost_strategy: CostStrategy,
        gas_meta: Gas,
        result: Result<TransactionEffects, VMError>,
    ) -> VmResult {
        let gas_used = GasUnits::new(gas_meta.max_gas_amount)
            .sub(cost_strategy.remaining_gas())
            .get();

        match result.and_then(|e| self.handle_tx_effects(e)) {
            Ok(_) => VmResult::new(StatusCode::EXECUTED, None, gas_used),
            Err(err) => {
                //todo log error.
                VmResult::new(err.major_status(), err.sub_status(), gas_used)
            }
        }
    }
}

impl<S, E, O, B> Vm for Mvm<S, E, O, B>
where
    S: Storage,
    E: EventHandler,
    O: Oracle,
    B: BalanceAccess,
{
    fn publish_module(&self, gas: Gas, module: ModuleTx) -> VmResult {
        let (module, sender) = module.into_inner();

        let mut cost_strategy =
            CostStrategy::transaction(&self.cost_table, GasUnits::new(gas.max_gas_amount()));

        let result = cost_strategy
            .charge_intrinsic_gas(AbstractMemorySize::new(module.len() as u64))
            .and_then(|_| {
                CompiledModule::deserialize(&module)
                    .map_err(|e| e.finish(Location::Undefined))
                    .and_then(|compiled_module| {
                        let module_id = compiled_module.self_id();
                        if sender != *module_id.address() {
                            return Err(PartialVMError::new(
                                StatusCode::MODULE_ADDRESS_DOES_NOT_MATCH_SENDER,
                            )
                            .finish(Location::Module(module_id)));
                        }

                        cost_strategy
                            .charge_intrinsic_gas(AbstractMemorySize::new(module.len() as u64))?;

                        let mut session = self.vm.new_session(&self.state, &self.bank);
                        session
                            .publish_module(
                                module.to_vec(),
                                sender,
                                &mut cost_strategy,
                                &NoContextLog::new(),
                            )
                            .and_then(|_| session.finish())
                    })
            });
        self.handle_vm_result(cost_strategy, gas, result)
    }

    fn execute_script(&self, gas: Gas, context: ExecutionContext, tx: ScriptTx) -> VmResult {
        let state_session = StateSession::new(&self.state, context);
        let mut session = self.vm.new_session(&state_session, &self.bank);

        let (script, args, type_args, senders) = tx.into_inner();
        let mut cost_strategy =
            CostStrategy::transaction(&self.cost_table, GasUnits::new(gas.max_gas_amount()));

        let result = session
            .execute_script(
                script,
                type_args,
                args,
                senders,
                &mut cost_strategy,
                &NoContextLog::new(),
            )
            .and_then(|_| session.finish());

        self.handle_vm_result(cost_strategy, gas, result)
    }

    fn clear(&self) {
        self.vm.clear();
    }
}<|MERGE_RESOLUTION|>--- conflicted
+++ resolved
@@ -12,12 +12,8 @@
 use vm::CompiledModule;
 
 use crate::data::{
-<<<<<<< HEAD
     BalanceAccess, Bank, EventHandler, ExecutionContext, Oracle, State, StateSession, Storage,
     WriteEffects,
-=======
-    AccessKey, EventHandler, ExecutionContext, Oracle, State, StateSession, Storage, WriteEffects,
->>>>>>> 3ae571ff
 };
 use crate::types::{Gas, ModuleTx, ScriptTx, VmResult};
 use crate::vm_config::loader::load_vm_config;
